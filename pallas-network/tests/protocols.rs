use std::fs;
use std::net::{Ipv4Addr, SocketAddrV4};
use std::time::Duration;

<<<<<<< HEAD
use pallas_network::facades::{NodeClient, PeerClient};
use pallas_network::miniprotocols::blockfetch::BlockRequest;
use pallas_network::miniprotocols::handshake::n2c;
use pallas_network::miniprotocols::handshake::n2n::VersionData;
use pallas_network::miniprotocols::localstate::queries::{GenericResponse, Request};
use pallas_network::miniprotocols::localstate::{ClientAcquireRequest, ClientQueryRequest};
=======
use pallas_network::facades::{PeerClient, PeerServer};
use pallas_network::miniprotocols::blockfetch::BlockRequest;
use pallas_network::miniprotocols::chainsync::{ClientRequest, HeaderContent, Tip};
>>>>>>> e7bee68d
use pallas_network::miniprotocols::{
    blockfetch,
    chainsync::{self, NextResponse},
    Point,
};
<<<<<<< HEAD
use pallas_network::miniprotocols::{handshake, localstate};
use pallas_network::multiplexer::{Bearer, Plexer};
use std::path::Path;
=======
>>>>>>> e7bee68d
use tokio::net::TcpListener;

#[tokio::test]
#[ignore]
pub async fn chainsync_history_happy_path() {
    let mut peer = PeerClient::connect("preview-node.world.dev.cardano.org:30002", 2)
        .await
        .unwrap();

    let client = peer.chainsync();

    let known_point = Point::Specific(
        1654413,
        hex::decode("7de1f036df5a133ce68a82877d14354d0ba6de7625ab918e75f3e2ecb29771c2").unwrap(),
    );

    let (point, _) = client
        .find_intersect(vec![known_point.clone()])
        .await
        .unwrap();

    println!("{point:?}");

    assert!(matches!(client.state(), chainsync::State::Idle));

    match point {
        Some(point) => assert_eq!(point, known_point),
        None => panic!("expected point"),
    }

    let next = client.request_next().await.unwrap();

    match next {
        NextResponse::RollBackward(point, _) => assert_eq!(point, known_point),
        _ => panic!("expected rollback"),
    }

    assert!(matches!(client.state(), chainsync::State::Idle));

    for _ in 0..10 {
        let next = client.request_next().await.unwrap();

        match next {
            NextResponse::RollForward(_, _) => (),
            _ => panic!("expected roll-forward"),
        }

        assert!(matches!(client.state(), chainsync::State::Idle));
    }

    client.send_done().await.unwrap();

    assert!(matches!(client.state(), chainsync::State::Done));
}

#[tokio::test]
#[ignore]
pub async fn chainsync_tip_happy_path() {
    let mut peer = PeerClient::connect("preview-node.world.dev.cardano.org:30002", 2)
        .await
        .unwrap();

    let client = peer.chainsync();

    client.intersect_tip().await.unwrap();

    assert!(matches!(client.state(), chainsync::State::Idle));

    let next = client.request_next().await.unwrap();

    assert!(matches!(next, NextResponse::RollBackward(..)));

    let mut await_count = 0;

    for _ in 0..4 {
        let next = if client.has_agency() {
            client.request_next().await.unwrap()
        } else {
            await_count += 1;
            client.recv_while_must_reply().await.unwrap()
        };

        match next {
            NextResponse::RollForward(_, _) => (),
            NextResponse::Await => (),
            _ => panic!("expected roll-forward or await"),
        }
    }

    assert!(await_count > 0, "tip was never reached");

    client.send_done().await.unwrap();

    assert!(matches!(client.state(), chainsync::State::Done));
}

#[tokio::test]
#[ignore]
pub async fn blockfetch_happy_path() {
    let mut peer = PeerClient::connect("preview-node.world.dev.cardano.org:30002", 2)
        .await
        .unwrap();

    let client = peer.blockfetch();

    let known_point = Point::Specific(
        1654413,
        hex::decode("7de1f036df5a133ce68a82877d14354d0ba6de7625ab918e75f3e2ecb29771c2").unwrap(),
    );

    let range_ok = client
        .request_range((known_point.clone(), known_point))
        .await;

    assert!(matches!(client.state(), blockfetch::State::Streaming));

    println!("streaming...");

    assert!(range_ok.is_ok());

    for _ in 0..1 {
        let next = client.recv_while_streaming().await.unwrap();

        match next {
            Some(body) => assert_eq!(body.len(), 3251),
            _ => panic!("expected block body"),
        }

        assert!(matches!(client.state(), blockfetch::State::Streaming));
    }

    let next = client.recv_while_streaming().await.unwrap();

    assert!(next.is_none());

    client.send_done().await.unwrap();

    assert!(matches!(client.state(), blockfetch::State::Done));
}

#[tokio::test]
#[ignore]
pub async fn blockfetch_server_and_client_happy_path() {
    let block_bodies = vec![
        hex::decode("deadbeefdeadbeef").unwrap(),
        hex::decode("c0ffeec0ffeec0ffee").unwrap(),
    ];

    let point = Point::Specific(
        1337,
        hex::decode("deadbeefdeadbeefdeadbeefdeadbeefdeadbeefdeadbeefdeadbeefdeadbeef").unwrap(),
    );

    let server = tokio::spawn({
        let bodies = block_bodies.clone();
        let point = point.clone();
        async move {
            // server setup

            let server_listener = TcpListener::bind(SocketAddrV4::new(Ipv4Addr::LOCALHOST, 30001))
                .await
                .unwrap();

            let mut peer_server = PeerServer::accept(&server_listener, 0).await.unwrap();

            let server_bf = peer_server.blockfetch();

            // server receives range from client, sends blocks

            let BlockRequest(range_request) = server_bf.recv_while_idle().await.unwrap().unwrap();

            assert_eq!(range_request, (point.clone(), point.clone()));
            assert_eq!(*server_bf.state(), blockfetch::State::Busy);

            server_bf.send_block_range(bodies).await.unwrap();

            assert_eq!(*server_bf.state(), blockfetch::State::Idle);

            // server receives range from client, sends NoBlocks

            let BlockRequest(_) = server_bf.recv_while_idle().await.unwrap().unwrap();

            server_bf.send_block_range(vec![]).await.unwrap();

            assert_eq!(*server_bf.state(), blockfetch::State::Idle);

            assert!(server_bf.recv_while_idle().await.unwrap().is_none());

            assert_eq!(*server_bf.state(), blockfetch::State::Done);
        }
    });

    let client = tokio::spawn(async move {
        tokio::time::sleep(Duration::from_secs(1)).await;

        // client setup

        let mut client_to_server_conn = PeerClient::connect("localhost:30001", 0).await.unwrap();

        let client_bf = client_to_server_conn.blockfetch();

        // client sends request range

        client_bf
            .send_request_range((point.clone(), point.clone()))
            .await
            .unwrap();

        assert!(client_bf.recv_while_busy().await.unwrap().is_some());

        // client receives blocks until idle

        let mut received_bodies = Vec::new();

        while let Some(received_body) = client_bf.recv_while_streaming().await.unwrap() {
            received_bodies.push(received_body)
        }

        assert_eq!(received_bodies, block_bodies);

        // client sends request range

        client_bf
            .send_request_range((point.clone(), point.clone()))
            .await
            .unwrap();

        // recv_while_busy returns None for NoBlocks message
        assert!(client_bf.recv_while_busy().await.unwrap().is_none());

        // client sends done

        client_bf.send_done().await.unwrap();
    });

    _ = tokio::join!(client, server);
}

#[tokio::test]
#[ignore]
<<<<<<< HEAD
pub async fn local_state_query_server_and_client_happy_path() {
    let server = tokio::spawn({
        async move {
            // server setup
            let socket_path = Path::new("node.socket");

            if socket_path.exists() {
                fs::remove_file(&socket_path).unwrap();
            }

            let (bearer, _) = Bearer::accept_unix(socket_path).await.unwrap();

            let mut server_plexer = Plexer::new(bearer);

            let mut server_hs: handshake::Server<n2c::VersionData> =
                handshake::Server::new(server_plexer.subscribe_server(0));

            let mut server_sq: localstate::Server =
                localstate::Server::new(server_plexer.subscribe_server(7));

            tokio::spawn(async move { server_plexer.run().await });

            server_hs.receive_proposed_versions().await.unwrap();
            server_hs
                .accept_version(10, n2c::VersionData::new(0, Some(false)))
                .await
                .unwrap();

            // server receives range from client, sends blocks

            let ClientAcquireRequest(maybe_point) =
                server_sq.recv_while_idle().await.unwrap().unwrap();

            assert_eq!(maybe_point, Some(Point::Origin));
            assert_eq!(*server_sq.state(), localstate::State::Acquiring);

            // server_bf.send_block_range(bodies).await.unwrap();

            server_sq.send_acquired().await.unwrap();

            assert_eq!(*server_sq.state(), localstate::State::Acquired);

            // server receives query from client

            let query = match server_sq.recv_while_acquired().await.unwrap() {
                ClientQueryRequest::Query(q) => q,
                x => panic!("unexpected message from client: {x:?}"),
            };

            assert_eq!(
                query,
                Request::BlockQuery(localstate::queries::BlockQuery::GetStakePools)
            );

            assert_eq!(*server_sq.state(), localstate::State::Querying);

            server_sq
                .send_result(GenericResponse::new(hex::decode("82011A008BD423").unwrap()))
                .await
                .unwrap();

            assert_eq!(*server_sq.state(), localstate::State::Acquired);

            // server receives reaquire from the client

            let maybe_point = match server_sq.recv_while_acquired().await.unwrap() {
                ClientQueryRequest::ReAcquire(p) => p,
                x => panic!("unexpected message from client: {x:?}"),
            };

            assert_eq!(maybe_point, Some(Point::Specific(1337, vec![1, 2, 3])));
            assert_eq!(*server_sq.state(), localstate::State::Acquiring);

            server_sq.send_acquired().await.unwrap();

            // server receives release from the client

            match server_sq.recv_while_acquired().await.unwrap() {
                ClientQueryRequest::Release => (),
                x => panic!("unexpected message from client: {x:?}"),
            };

            assert!(server_sq.recv_while_idle().await.unwrap().is_none());

            assert_eq!(*server_sq.state(), localstate::State::Done);
=======
pub async fn chainsync_server_and_client_happy_path_n2n() {
    let point1 = Point::Specific(1, vec![0x01]);
    let point2 = Point::Specific(2, vec![0x02]);

    let server = tokio::spawn({
        let point1 = point1.clone();
        let point2 = point2.clone();
        async move {
            // server setup

            let server_listener = TcpListener::bind(SocketAddrV4::new(Ipv4Addr::LOCALHOST, 30001))
                .await
                .unwrap();

            let mut peer_server = PeerServer::accept(&server_listener, 0).await.unwrap();

            let server_cs = peer_server.chainsync();

            // server receives find intersect from client, sends intersect point

            assert_eq!(*server_cs.state(), chainsync::State::Idle);

            let intersect_points = match server_cs.recv_while_idle().await.unwrap().unwrap() {
                ClientRequest::Intersect(points) => points,
                ClientRequest::RequestNext => panic!("unexpected message"),
            };

            assert_eq!(*server_cs.state(), chainsync::State::Intersect);
            assert_eq!(intersect_points, vec![point2.clone(), point1.clone()]);

            server_cs
                .send_intersect_found(point2.clone(), Tip(point2.clone(), 1337))
                .await
                .unwrap();

            assert_eq!(*server_cs.state(), chainsync::State::Idle);

            // server receives request next from client, sends rollbackwards

            match server_cs.recv_while_idle().await.unwrap().unwrap() {
                ClientRequest::RequestNext => (),
                ClientRequest::Intersect(_) => panic!("unexpected message"),
            };

            assert_eq!(*server_cs.state(), chainsync::State::CanAwait);

            server_cs
                .send_roll_backward(point2.clone(), Tip(point2.clone(), 1337))
                .await
                .unwrap();

            assert_eq!(*server_cs.state(), chainsync::State::Idle);

            // server receives request next from client, sends rollforwards

            match server_cs.recv_while_idle().await.unwrap().unwrap() {
                ClientRequest::RequestNext => (),
                ClientRequest::Intersect(_) => panic!("unexpected message"),
            };

            assert_eq!(*server_cs.state(), chainsync::State::CanAwait);

            let header2 = HeaderContent {
                variant: 1,
                byron_prefix: None,
                cbor: hex::decode("c0ffeec0ffeec0ffee").unwrap(),
            };

            server_cs
                .send_roll_forward(header2, Tip(point2.clone(), 1337))
                .await
                .unwrap();

            assert_eq!(*server_cs.state(), chainsync::State::Idle);

            // server receives request next from client, sends await reply
            // then rollforwards

            match server_cs.recv_while_idle().await.unwrap().unwrap() {
                ClientRequest::RequestNext => (),
                ClientRequest::Intersect(_) => panic!("unexpected message"),
            };

            assert_eq!(*server_cs.state(), chainsync::State::CanAwait);

            server_cs.send_await_reply().await.unwrap();

            assert_eq!(*server_cs.state(), chainsync::State::MustReply);

            let header1 = HeaderContent {
                variant: 1,
                byron_prefix: None,
                cbor: hex::decode("deadbeefdeadbeef").unwrap(),
            };

            server_cs
                .send_roll_forward(header1, Tip(point1.clone(), 123))
                .await
                .unwrap();

            assert_eq!(*server_cs.state(), chainsync::State::Idle);

            // server receives client done

            assert!(server_cs.recv_while_idle().await.unwrap().is_none());
            assert_eq!(*server_cs.state(), chainsync::State::Done);
>>>>>>> e7bee68d
        }
    });

    let client = tokio::spawn(async move {
        tokio::time::sleep(Duration::from_secs(1)).await;

        // client setup

<<<<<<< HEAD
        let socket_path = "node.socket";

        let mut client_to_server_conn = NodeClient::connect(socket_path, 0).await.unwrap();

        let client_sq = client_to_server_conn.statequery();

        // client sends acquire

        client_sq.send_acquire(Some(Point::Origin)).await.unwrap();

        client_sq.recv_while_acquiring().await.unwrap();

        assert_eq!(*client_sq.state(), localstate::State::Acquired);

        // client sends a BlockQuery

        client_sq
            .send_query(Request::BlockQuery(
                localstate::queries::BlockQuery::GetStakePools,
            ))
            .await
            .unwrap();

        let resp = client_sq.recv_while_querying().await.unwrap();

        assert_eq!(
            resp,
            GenericResponse::new(hex::decode("82011A008BD423").unwrap())
        );

        // client sends a ReAquire

        client_sq
            .send_reacquire(Some(Point::Specific(1337, vec![1, 2, 3])))
            .await
            .unwrap();

        client_sq.recv_while_acquiring().await.unwrap();

        client_sq.send_release().await.unwrap();

        client_sq.send_done().await.unwrap();
=======
        let mut client_to_server_conn = PeerClient::connect("localhost:30001", 0).await.unwrap();

        let client_cs = client_to_server_conn.chainsync();

        // client sends find intersect

        let intersect_response = client_cs
            .find_intersect(vec![point2.clone(), point1.clone()])
            .await
            .unwrap();

        assert_eq!(intersect_response.0, Some(point2.clone()));
        assert_eq!(intersect_response.1 .0, point2.clone());
        assert_eq!(intersect_response.1 .1, 1337);

        // client sends msg request next

        client_cs.send_request_next().await.unwrap();

        // client receives rollback

        match client_cs.recv_while_can_await().await.unwrap() {
            NextResponse::RollBackward(point, tip) => {
                assert_eq!(point, point2.clone());
                assert_eq!(tip.0, point2.clone());
                assert_eq!(tip.1, 1337);
            }
            _ => panic!("unexpected response"),
        }

        client_cs.send_request_next().await.unwrap();

        // client receives roll forward

        match client_cs.recv_while_can_await().await.unwrap() {
            NextResponse::RollForward(content, tip) => {
                assert_eq!(content.cbor, hex::decode("c0ffeec0ffeec0ffee").unwrap());
                assert_eq!(tip.0, point2.clone());
                assert_eq!(tip.1, 1337);
            }
            _ => panic!("unexpected response"),
        }

        // client sends msg request next

        client_cs.send_request_next().await.unwrap();

        // client receives await

        match client_cs.recv_while_can_await().await.unwrap() {
            NextResponse::Await => (),
            _ => panic!("unexpected response"),
        }

        match client_cs.recv_while_must_reply().await.unwrap() {
            NextResponse::RollForward(content, tip) => {
                assert_eq!(content.cbor, hex::decode("deadbeefdeadbeef").unwrap());
                assert_eq!(tip.0, point1.clone());
                assert_eq!(tip.1, 123);
            }
            _ => panic!("unexpected response"),
        }

        // client sends done

        client_cs.send_done().await.unwrap();
>>>>>>> e7bee68d
    });

    _ = tokio::join!(client, server);
}

// TODO: redo txsubmission client test<|MERGE_RESOLUTION|>--- conflicted
+++ resolved
@@ -2,30 +2,22 @@
 use std::net::{Ipv4Addr, SocketAddrV4};
 use std::time::Duration;
 
-<<<<<<< HEAD
-use pallas_network::facades::{NodeClient, PeerClient};
+use pallas_network::facades::{NodeClient, PeerClient, PeerServer};
 use pallas_network::miniprotocols::blockfetch::BlockRequest;
 use pallas_network::miniprotocols::handshake::n2c;
 use pallas_network::miniprotocols::handshake::n2n::VersionData;
 use pallas_network::miniprotocols::localstate::queries::{GenericResponse, Request};
 use pallas_network::miniprotocols::localstate::{ClientAcquireRequest, ClientQueryRequest};
-=======
-use pallas_network::facades::{PeerClient, PeerServer};
-use pallas_network::miniprotocols::blockfetch::BlockRequest;
 use pallas_network::miniprotocols::chainsync::{ClientRequest, HeaderContent, Tip};
->>>>>>> e7bee68d
 use pallas_network::miniprotocols::{
     blockfetch,
     chainsync::{self, NextResponse},
     Point,
 };
-<<<<<<< HEAD
 use pallas_network::miniprotocols::{handshake, localstate};
 use pallas_network::multiplexer::{Bearer, Plexer};
 use std::path::Path;
-=======
->>>>>>> e7bee68d
-use tokio::net::TcpListener;
+use tokio::net::{TcpListener, UnixListener};
 
 #[tokio::test]
 #[ignore]
@@ -265,7 +257,6 @@
 
 #[tokio::test]
 #[ignore]
-<<<<<<< HEAD
 pub async fn local_state_query_server_and_client_happy_path() {
     let server = tokio::spawn({
         async move {
@@ -276,7 +267,9 @@
                 fs::remove_file(&socket_path).unwrap();
             }
 
-            let (bearer, _) = Bearer::accept_unix(socket_path).await.unwrap();
+            let unix_listener = UnixListener::bind(socket_path).unwrap();
+
+            let (bearer, _) = Bearer::accept_unix(&unix_listener).await.unwrap();
 
             let mut server_plexer = Plexer::new(bearer);
 
@@ -351,114 +344,6 @@
             assert!(server_sq.recv_while_idle().await.unwrap().is_none());
 
             assert_eq!(*server_sq.state(), localstate::State::Done);
-=======
-pub async fn chainsync_server_and_client_happy_path_n2n() {
-    let point1 = Point::Specific(1, vec![0x01]);
-    let point2 = Point::Specific(2, vec![0x02]);
-
-    let server = tokio::spawn({
-        let point1 = point1.clone();
-        let point2 = point2.clone();
-        async move {
-            // server setup
-
-            let server_listener = TcpListener::bind(SocketAddrV4::new(Ipv4Addr::LOCALHOST, 30001))
-                .await
-                .unwrap();
-
-            let mut peer_server = PeerServer::accept(&server_listener, 0).await.unwrap();
-
-            let server_cs = peer_server.chainsync();
-
-            // server receives find intersect from client, sends intersect point
-
-            assert_eq!(*server_cs.state(), chainsync::State::Idle);
-
-            let intersect_points = match server_cs.recv_while_idle().await.unwrap().unwrap() {
-                ClientRequest::Intersect(points) => points,
-                ClientRequest::RequestNext => panic!("unexpected message"),
-            };
-
-            assert_eq!(*server_cs.state(), chainsync::State::Intersect);
-            assert_eq!(intersect_points, vec![point2.clone(), point1.clone()]);
-
-            server_cs
-                .send_intersect_found(point2.clone(), Tip(point2.clone(), 1337))
-                .await
-                .unwrap();
-
-            assert_eq!(*server_cs.state(), chainsync::State::Idle);
-
-            // server receives request next from client, sends rollbackwards
-
-            match server_cs.recv_while_idle().await.unwrap().unwrap() {
-                ClientRequest::RequestNext => (),
-                ClientRequest::Intersect(_) => panic!("unexpected message"),
-            };
-
-            assert_eq!(*server_cs.state(), chainsync::State::CanAwait);
-
-            server_cs
-                .send_roll_backward(point2.clone(), Tip(point2.clone(), 1337))
-                .await
-                .unwrap();
-
-            assert_eq!(*server_cs.state(), chainsync::State::Idle);
-
-            // server receives request next from client, sends rollforwards
-
-            match server_cs.recv_while_idle().await.unwrap().unwrap() {
-                ClientRequest::RequestNext => (),
-                ClientRequest::Intersect(_) => panic!("unexpected message"),
-            };
-
-            assert_eq!(*server_cs.state(), chainsync::State::CanAwait);
-
-            let header2 = HeaderContent {
-                variant: 1,
-                byron_prefix: None,
-                cbor: hex::decode("c0ffeec0ffeec0ffee").unwrap(),
-            };
-
-            server_cs
-                .send_roll_forward(header2, Tip(point2.clone(), 1337))
-                .await
-                .unwrap();
-
-            assert_eq!(*server_cs.state(), chainsync::State::Idle);
-
-            // server receives request next from client, sends await reply
-            // then rollforwards
-
-            match server_cs.recv_while_idle().await.unwrap().unwrap() {
-                ClientRequest::RequestNext => (),
-                ClientRequest::Intersect(_) => panic!("unexpected message"),
-            };
-
-            assert_eq!(*server_cs.state(), chainsync::State::CanAwait);
-
-            server_cs.send_await_reply().await.unwrap();
-
-            assert_eq!(*server_cs.state(), chainsync::State::MustReply);
-
-            let header1 = HeaderContent {
-                variant: 1,
-                byron_prefix: None,
-                cbor: hex::decode("deadbeefdeadbeef").unwrap(),
-            };
-
-            server_cs
-                .send_roll_forward(header1, Tip(point1.clone(), 123))
-                .await
-                .unwrap();
-
-            assert_eq!(*server_cs.state(), chainsync::State::Idle);
-
-            // server receives client done
-
-            assert!(server_cs.recv_while_idle().await.unwrap().is_none());
-            assert_eq!(*server_cs.state(), chainsync::State::Done);
->>>>>>> e7bee68d
         }
     });
 
@@ -467,7 +352,6 @@
 
         // client setup
 
-<<<<<<< HEAD
         let socket_path = "node.socket";
 
         let mut client_to_server_conn = NodeClient::connect(socket_path, 0).await.unwrap();
@@ -510,7 +394,139 @@
         client_sq.send_release().await.unwrap();
 
         client_sq.send_done().await.unwrap();
-=======
+    });
+
+    _ = tokio::join!(client, server);
+}
+
+#[tokio::test]
+#[ignore]
+pub async fn chainsync_server_and_client_happy_path_n2n() {
+    let point1 = Point::Specific(1, vec![0x01]);
+    let point2 = Point::Specific(2, vec![0x02]);
+
+    let server = tokio::spawn({
+        let point1 = point1.clone();
+        let point2 = point2.clone();
+        async move {
+            // server setup
+
+            let server_listener = TcpListener::bind(SocketAddrV4::new(Ipv4Addr::LOCALHOST, 30001))
+                .await
+                .unwrap();
+
+            let (bearer, _) = Bearer::accept_tcp(&server_listener).await.unwrap();
+
+            let mut server_plexer = Plexer::new(bearer);
+
+            let mut server_hs: handshake::Server<VersionData> =
+                handshake::Server::new(server_plexer.subscribe_server(0));
+            let mut server_cs = chainsync::N2NServer::new(server_plexer.subscribe_server(2));
+
+            tokio::spawn(async move { server_plexer.run().await });
+
+            server_hs.receive_proposed_versions().await.unwrap();
+            server_hs
+                .accept_version(10, VersionData::new(0, false))
+                .await
+                .unwrap();
+
+            // server receives find intersect from client, sends intersect point
+
+            assert_eq!(*server_cs.state(), chainsync::State::Idle);
+
+            let intersect_points = match server_cs.recv_while_idle().await.unwrap().unwrap() {
+                ClientRequest::Intersect(points) => points,
+                ClientRequest::RequestNext => panic!("unexpected message"),
+            };
+
+            assert_eq!(*server_cs.state(), chainsync::State::Intersect);
+            assert_eq!(intersect_points, vec![point2.clone(), point1.clone()]);
+
+            server_cs
+                .send_intersect_found(point2.clone(), Tip(point2.clone(), 1337))
+                .await
+                .unwrap();
+
+            assert_eq!(*server_cs.state(), chainsync::State::Idle);
+
+            // server receives request next from client, sends rollbackwards
+
+            match server_cs.recv_while_idle().await.unwrap().unwrap() {
+                ClientRequest::RequestNext => (),
+                ClientRequest::Intersect(_) => panic!("unexpected message"),
+            };
+
+            assert_eq!(*server_cs.state(), chainsync::State::CanAwait);
+
+            server_cs
+                .send_roll_backward(point2.clone(), Tip(point2.clone(), 1337))
+                .await
+                .unwrap();
+
+            assert_eq!(*server_cs.state(), chainsync::State::Idle);
+
+            // server receives request next from client, sends rollforwards
+
+            match server_cs.recv_while_idle().await.unwrap().unwrap() {
+                ClientRequest::RequestNext => (),
+                ClientRequest::Intersect(_) => panic!("unexpected message"),
+            };
+
+            assert_eq!(*server_cs.state(), chainsync::State::CanAwait);
+
+            let header2 = HeaderContent {
+                variant: 1,
+                byron_prefix: None,
+                cbor: hex::decode("c0ffeec0ffeec0ffee").unwrap(),
+            };
+
+            server_cs
+                .send_roll_forward(header2, Tip(point2.clone(), 1337))
+                .await
+                .unwrap();
+
+            assert_eq!(*server_cs.state(), chainsync::State::Idle);
+
+            // server receives request next from client, sends await reply
+            // then rollforwards
+
+            match server_cs.recv_while_idle().await.unwrap().unwrap() {
+                ClientRequest::RequestNext => (),
+                ClientRequest::Intersect(_) => panic!("unexpected message"),
+            };
+
+            assert_eq!(*server_cs.state(), chainsync::State::CanAwait);
+
+            server_cs.send_await_reply().await.unwrap();
+
+            assert_eq!(*server_cs.state(), chainsync::State::MustReply);
+
+            let header1 = HeaderContent {
+                variant: 1,
+                byron_prefix: None,
+                cbor: hex::decode("deadbeefdeadbeef").unwrap(),
+            };
+
+            server_cs
+                .send_roll_forward(header1, Tip(point1.clone(), 123))
+                .await
+                .unwrap();
+
+            assert_eq!(*server_cs.state(), chainsync::State::Idle);
+
+            // server receives client done
+
+            assert!(server_cs.recv_while_idle().await.unwrap().is_none());
+            assert_eq!(*server_cs.state(), chainsync::State::Done);
+        }
+    });
+
+    let client = tokio::spawn(async move {
+        tokio::time::sleep(Duration::from_secs(2)).await;
+
+        // client setup
+
         let mut client_to_server_conn = PeerClient::connect("localhost:30001", 0).await.unwrap();
 
         let client_cs = client_to_server_conn.chainsync();
@@ -577,10 +593,7 @@
         // client sends done
 
         client_cs.send_done().await.unwrap();
->>>>>>> e7bee68d
     });
 
     _ = tokio::join!(client, server);
-}
-
-// TODO: redo txsubmission client test+}