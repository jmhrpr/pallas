--- conflicted
+++ resolved
@@ -10,11 +10,7 @@
 
 use crate::{
     Era, MultiEraCert, MultiEraInput, MultiEraMeta, MultiEraOutput, MultiEraPolicyAssets,
-<<<<<<< HEAD
-    MultiEraSigners, MultiEraTx, MultiEraWithdrawals, OriginalHash, Error,
-=======
-    MultiEraSigners, MultiEraTx, MultiEraUpdate, MultiEraWithdrawals, OriginalHash,
->>>>>>> e7bee68d
+    MultiEraSigners, MultiEraTx, MultiEraUpdate, MultiEraWithdrawals, OriginalHash, Error
 };
 
 impl<'b> MultiEraTx<'b> {
@@ -254,6 +250,7 @@
                 .as_ref()
                 .map(MultiEraUpdate::from_babbage),
             MultiEraTx::Byron(_) => None,
+            MultiEraTx::Conway(_) => None,
         }
     }
 
