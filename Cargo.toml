--- conflicted
+++ resolved
@@ -1,21 +1,6 @@
 [workspace]
 resolver = "2"
 members = [
-<<<<<<< HEAD
-    "pallas-codec",
-    "pallas-addresses",
-    "pallas-network",
-    "pallas-crypto",
-    "pallas-primitives",
-    "pallas-traverse",
-    "pallas-utxorpc",
-    "pallas-txbuilder",
-    "pallas",
-    "examples/block-download",
-    "examples/block-decode",
-    "examples/n2n-miniprotocols",
-    "examples/n2c-miniprotocols",
-=======
   "pallas-applying",
   "pallas-codec",
   "pallas-addresses",
@@ -26,10 +11,10 @@
   "pallas-rolldb",
   "pallas-traverse",
   "pallas-utxorpc",
+  "pallas-txbuilder",
   "pallas",
   "examples/block-download",
   "examples/block-decode",
   "examples/n2n-miniprotocols",
   "examples/n2c-miniprotocols",
->>>>>>> 2b5f22de
 ]