[package]
name = "pallas"
description = "Rust-native building blocks for the Cardano blockchain ecosystem."
version = "0.20.0"
edition = "2021"
repository = "https://github.com/txpipe/pallas"
homepage = "https://github.com/txpipe/pallas"
documentation = "https://docs.rs/pallas"
license = "Apache-2.0"
readme = "../README.md"
authors = ["Santiago Carmuega <santiago@carmuega.me>"]

[dependencies]
pallas-applying = { version = "=0.20.0", path = "../pallas-applying/" }
pallas-network = { version = "=0.20.0", path = "../pallas-network/" }
pallas-primitives = { version = "=0.20.0", path = "../pallas-primitives/" }
pallas-traverse = { version = "=0.20.0", path = "../pallas-traverse/" }
pallas-addresses = { version = "=0.20.0", path = "../pallas-addresses/" }
pallas-crypto = { version = "=0.20.0", path = "../pallas-crypto/" }
pallas-codec = { version = "=0.20.0", path = "../pallas-codec/" }
pallas-utxorpc = { version = "=0.20.0", path = "../pallas-utxorpc/" }
pallas-configs = { version = "=0.20.0", path = "../pallas-configs/" }
pallas-rolldb = { version = "=0.20.0", path = "../pallas-rolldb/", optional = true }
<<<<<<< HEAD
pallas-wallet = { version = "=0.20.0", path = "../pallas-wallet/", optional = true }
=======
pallas-txbuilder = { version = "=0.20.0", path = "../pallas-txbuilder/" }
>>>>>>> b13d3b66

[features]
unstable = ["pallas-rolldb", "pallas-wallet"]<|MERGE_RESOLUTION|>--- conflicted
+++ resolved
@@ -21,11 +21,8 @@
 pallas-utxorpc = { version = "=0.20.0", path = "../pallas-utxorpc/" }
 pallas-configs = { version = "=0.20.0", path = "../pallas-configs/" }
 pallas-rolldb = { version = "=0.20.0", path = "../pallas-rolldb/", optional = true }
-<<<<<<< HEAD
 pallas-wallet = { version = "=0.20.0", path = "../pallas-wallet/", optional = true }
-=======
 pallas-txbuilder = { version = "=0.20.0", path = "../pallas-txbuilder/" }
->>>>>>> b13d3b66
 
 [features]
 unstable = ["pallas-rolldb", "pallas-wallet"]