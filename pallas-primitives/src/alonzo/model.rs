--- conflicted
+++ resolved
@@ -3,7 +3,7 @@
 //! Handcrafted, idiomatic rust artifacts based on based on the [Alonzo CDDL](https://github.com/input-output-hk/cardano-ledger/blob/master/eras/alonzo/test-suite/cddl-files/alonzo.cddl) file in IOHK repo.
 
 use serde::{Deserialize, Serialize};
-use std::{fmt, hash::Hash as StdHash, ops::Deref};
+use std::{fmt, ops::Deref};
 
 use pallas_codec::minicbor::{data::Tag, Decode, Encode};
 use pallas_crypto::hash::Hash;
@@ -79,11 +79,7 @@
 }
 
 #[derive(
-<<<<<<< HEAD
     Serialize, Deserialize, Encode, Decode, Debug, PartialEq, Eq, PartialOrd, Ord, Clone, Hash,
-=======
-    Serialize, Deserialize, Encode, Decode, Debug, PartialEq, Eq, PartialOrd, Ord, Clone, StdHash,
->>>>>>> 2b5f22de
 )]
 pub struct TransactionInput {
     #[n(0)]
